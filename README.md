--- conflicted
+++ resolved
@@ -3,18 +3,13 @@
 
 Android library that helps to get location using standart LocationManager, RxJava (1 and 2) and Kotlin. It does not use the Google Play Services and it's easier to use.
 
-<<<<<<< HEAD
-## Feautures
+## Features
  * The library have rxJava and rxJava2 implementations. It is writen in Kotlin, so you can use it in your projects with full language support.
  * Get last known device location from any location provider. You can specify how old Location can be. For example you want only those locations that have been received up to 30 minutes ago.
  * Request current device location. You can specify how long the request will continue. After that Observable will be unsubscribed automatically.
  * You can use LocationRequestBuilder to build sequence of location requests.
  * All methods will return an rxJava objects (Single, Maybe, etc.), so you can perform transofrm/map... etc methods on it.
  * No need to check is Google Play Services valid or installed on device. 
-=======
-Features
------------------
->>>>>>> c74c719f
 
 ## Samples
 Both rxJava and rxJava2 implementations have same interface but have some differences (like rxJava2 implementation can't emil _null_ value).
