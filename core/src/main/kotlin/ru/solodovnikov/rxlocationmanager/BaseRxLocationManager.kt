package ru.solodovnikov.rxlocationmanager

import android.content.Context
import android.location.Location
import android.location.LocationManager
import android.os.Build
import android.os.SystemClock
import java.util.concurrent.TimeoutException

/**
 * Abstract class used just to implement rxJava1 and rxJava2
 */
<<<<<<< HEAD
abstract class BaseRxLocationManager<out SINGLE, out MAYBE, out OBSERVABLE>(context: Context) {
=======
abstract class BaseRxLocationManager<out SINGLE, out MAYBE, in SINGLE_TRANSFORMER, in MAYBE_TRANSFORMER>(context: Context) {
>>>>>>> 0e3ee4f3
    protected val locationManager: LocationManager = context.getSystemService(Context.LOCATION_SERVICE) as LocationManager

    /**
     * Get last location from specific provider
     * Observable will emit [ElderLocationException] if [howOldCanBe] is not null and location time is not valid.
     *
     * @param provider provider name
     * @param howOldCanBe how old a location can be
     * @param transformers extra transformers
     * @return observable that emit last known location
     * @see ElderLocationException
     * @see ProviderHasNoLastLocationException
     */
    @JvmOverloads
    fun getLastLocation(provider: String,
                        howOldCanBe: LocationTime? = null,
                        vararg transformers: MAYBE_TRANSFORMER): MAYBE =
            baseGetLastLocation(provider, howOldCanBe, transformers)

    /**
     * Try to get current location by specific provider.
     * Observable will emit [TimeoutException] if [timeOut] is not null and timeOut occurs.
     * Observable will emit [ProviderDisabledException] if provider is disabled
     *
     * @param provider provider name
     * @param timeOut  request timeout
     * @param transformers extra transformers
     * @return observable that emit current location
     * @see TimeoutException
     * @see ProviderDisabledException
     */
    @JvmOverloads
    fun requestLocation(provider: String,
                        timeOut: LocationTime? = null,
                        vararg transformers: SINGLE_TRANSFORMER): SINGLE
            = baseRequestLocation(provider, timeOut, transformers)

    /**
<<<<<<< HEAD
     * Register for location updates using a Criteria
     *
     * @param provider the name of the provider with which to register
     * @param minTime minimum time interval between location updates, in milliseconds
     * @param minDistance minimum distance between location updates, in meters
     */
    fun requestLocationUpdates(provider: String,
                               minTime: Long,
                               minDistance: Float): OBSERVABLE =
            baseRequestLocationUpdates(provider, minTime, minDistance)

    protected abstract fun baseGetLastLocation(provider: String, howOldCanBe: LocationTime?): MAYBE
=======
     * You need to call this method only if you use any [BasePermissionTransformer] implementations
     * @see android.app.Activity.onRequestPermissionsResult
     */
    abstract fun onRequestPermissionsResult(permissions: Array<out String>, grantResults: IntArray)

    protected abstract fun baseGetLastLocation(provider: String, howOldCanBe: LocationTime?, transformers: Array<out MAYBE_TRANSFORMER>): MAYBE
>>>>>>> 0e3ee4f3

    protected abstract fun baseRequestLocation(provider: String, timeOut: LocationTime?, transformers: Array<out SINGLE_TRANSFORMER>): SINGLE

    protected abstract fun baseRequestLocationUpdates(provider: String,
                                                      minTime: Long,
                                                      minDistance: Float): OBSERVABLE

    /**
     * Check is location not old
     * @param howOldCanBe how old the location can be
     * @return true if location is not so old as [howOldCanBe]
     */
    protected fun Location.isNotOld(howOldCanBe: LocationTime): Boolean {
        return if (Build.VERSION.SDK_INT >= Build.VERSION_CODES.JELLY_BEAN_MR1) {
            SystemClock.elapsedRealtimeNanos() - elapsedRealtimeNanos < howOldCanBe.timeUnit.toNanos(howOldCanBe.time)
        } else {
            System.currentTimeMillis() - time < howOldCanBe.timeUnit.toMillis(howOldCanBe.time)
        }
    }
}<|MERGE_RESOLUTION|>--- conflicted
+++ resolved
@@ -10,11 +10,7 @@
 /**
  * Abstract class used just to implement rxJava1 and rxJava2
  */
-<<<<<<< HEAD
-abstract class BaseRxLocationManager<out SINGLE, out MAYBE, out OBSERVABLE>(context: Context) {
-=======
 abstract class BaseRxLocationManager<out SINGLE, out MAYBE, in SINGLE_TRANSFORMER, in MAYBE_TRANSFORMER>(context: Context) {
->>>>>>> 0e3ee4f3
     protected val locationManager: LocationManager = context.getSystemService(Context.LOCATION_SERVICE) as LocationManager
 
     /**
@@ -53,7 +49,6 @@
             = baseRequestLocation(provider, timeOut, transformers)
 
     /**
-<<<<<<< HEAD
      * Register for location updates using a Criteria
      *
      * @param provider the name of the provider with which to register
@@ -65,15 +60,15 @@
                                minDistance: Float): OBSERVABLE =
             baseRequestLocationUpdates(provider, minTime, minDistance)
 
-    protected abstract fun baseGetLastLocation(provider: String, howOldCanBe: LocationTime?): MAYBE
-=======
+    /**
      * You need to call this method only if you use any [BasePermissionTransformer] implementations
      * @see android.app.Activity.onRequestPermissionsResult
      */
     abstract fun onRequestPermissionsResult(permissions: Array<out String>, grantResults: IntArray)
 
+    protected abstract fun baseGetLastLocation(provider: String, howOldCanBe: LocationTime?): MAYBE
+
     protected abstract fun baseGetLastLocation(provider: String, howOldCanBe: LocationTime?, transformers: Array<out MAYBE_TRANSFORMER>): MAYBE
->>>>>>> 0e3ee4f3
 
     protected abstract fun baseRequestLocation(provider: String, timeOut: LocationTime?, transformers: Array<out SINGLE_TRANSFORMER>): SINGLE
 
