--- conflicted
+++ resolved
@@ -5,12 +5,8 @@
 /**
  * Abstract class used just to implement rxJava1 and rxJava2
  */
-<<<<<<< HEAD
-abstract class BaseLocationRequestBuilder<out SINGLE, out MAYBE, out OBSERVABLE, in TRANSFORMER, out BUILDER : BaseLocationRequestBuilder<SINGLE, MAYBE, OBSERVABLE, TRANSFORMER, BUILDER>> internal constructor(protected val rxLocationManager: BaseRxLocationManager <SINGLE, MAYBE, OBSERVABLE>) {
-=======
 abstract class BaseLocationRequestBuilder<SINGLE, MAYBE, SINGLE_TRANSFORMER, MAYBE_TRANSFORMER, out BUILDER : BaseLocationRequestBuilder<SINGLE, MAYBE, SINGLE_TRANSFORMER, MAYBE_TRANSFORMER, BUILDER>>
 (protected val rxLocationManager: BaseRxLocationManager<SINGLE, MAYBE, SINGLE_TRANSFORMER, MAYBE_TRANSFORMER>) {
->>>>>>> 0e3ee4f3
     protected var defaultLocation: Location? = null
         private set
 
