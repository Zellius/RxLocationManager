package ru.solodovnikov.rx2locationmanager

import android.content.Context
import android.location.Location
import android.location.LocationListener
import android.os.Bundle
import io.reactivex.*
import io.reactivex.android.schedulers.AndroidSchedulers
import io.reactivex.functions.Function
import io.reactivex.subjects.PublishSubject
import java.util.concurrent.TimeoutException

/**
 * Implementation of [BaseRxLocationManager] based on RxJava2
 */
class RxLocationManager internal constructor(context: Context,
<<<<<<< HEAD
                                             private val scheduler: Scheduler) : BaseRxLocationManager<Single<Location>, Maybe<Location>, Observable<Location>>(context) {
=======
                                             private val scheduler: Scheduler) : BaseRxLocationManager<Single<Location>, Maybe<Location>, SingleTransformer<Location, Location>, MaybeTransformer<Location, Location>>(context) {
>>>>>>> 0e3ee4f3
    constructor(context: Context) : this(context, AndroidSchedulers.mainThread())

    private val permissionSubject by lazy { PublishSubject.create<Pair<Array<out String>, IntArray>>() }

    /**
     * @return Result [Maybe] will not emit any value if location is null.
     * Or it will be emit [ElderLocationException] if [howOldCanBe] not null and location is too old
     */
    override fun baseGetLastLocation(provider: String, howOldCanBe: LocationTime?, transformers: Array<out MaybeTransformer<Location, Location>>): Maybe<Location> =
            Maybe.fromCallable { locationManager.getLastKnownLocation(provider) ?: throw ProviderHasNoLastLocationException(provider) }
                    .onErrorComplete { it is ProviderHasNoLastLocationException }
                    .compose {
                        if (howOldCanBe != null) {
                            it.doOnSuccess {
                                if (!it.isNotOld(howOldCanBe)) {
                                    throw ElderLocationException(it)
                                }
                            }
                        } else {
                            it
                        }
                    }.let { transformers.fold(it, { acc, transformer -> acc.compose(transformer) }) ?: it }
                    .compose { applySchedulers(it) }


    /**
     * @return Result [Single] can throw [ProviderDisabledException] or [TimeoutException] if [timeOut] not null
     */
    override fun baseRequestLocation(provider: String, timeOut: LocationTime?, transformers: Array<out SingleTransformer<Location, Location>>): Single<Location> =
            Single.create(SingleOnSubscribe<Location> {
                if (locationManager.isProviderEnabled(provider)) {
                    val locationListener = object : LocationListener {
                        override fun onLocationChanged(location: Location) {
                            it.onSuccess(location)
                        }

                        override fun onProviderDisabled(p: String?) {
                            if (provider == p) {
                                it.onError(ProviderDisabledException(provider))
                            }
                        }

                        override fun onStatusChanged(p0: String?, p1: Int, p2: Bundle?) {}

                        override fun onProviderEnabled(p: String?) {}
                    }

                    locationManager.requestSingleUpdate(provider, locationListener, null)

                    it.setCancellable { locationManager.removeUpdates(locationListener) }

                } else {
                    it.onError(ProviderDisabledException(provider))
                }
            }).compose { if (timeOut != null) it.timeout(timeOut.time, timeOut.timeUnit) else it }
                    .let {
                        transformers.fold(it, { acc, transformer -> acc.compose(transformer) }) ?: it
                    }
                    .compose { applySchedulers(it) }


    override fun onRequestPermissionsResult(permissions: Array<out String>, grantResults: IntArray) {
        permissionSubject.onNext(Pair(permissions, grantResults))
    }

<<<<<<< HEAD
    override fun baseRequestLocationUpdates(provider: String, minTime: Long, minDistance: Float): Observable<Location> {
        Observable.create(ObservableOnSubscribe<Location> {
            val locationListener = object : LocationListener {
                override fun onLocationChanged(location: Location?) {
                    it.onNext(location)
                }

                override fun onProviderDisabled(p: String?) {
                }

                override fun onStatusChanged(p0: String?, p1: Int, p2: Bundle?) {}

                override fun onProviderEnabled(p: String?) {}
            }

            locationManager.requestLocationUpdates(provider, minTime, minDistance, locationListener)

            it.setCancellable { locationManager.removeUpdates(locationListener) }
        })
        TODO("not implemented") //To change body of created functions use File | Settings | File Templates.
    }
=======
    internal fun subscribeToPermissionUpdate(onUpdate: (Pair<Array<out String>, IntArray>) -> Unit)
            = permissionSubject.subscribe(onUpdate, {}, {})
>>>>>>> 0e3ee4f3

    private fun applySchedulers(s: Single<Location>) = s.subscribeOn(scheduler)

    private fun applySchedulers(m: Maybe<Location>) = m.subscribeOn(scheduler)
}

/**
 * Implementation of [BaseLocationRequestBuilder] based on rxJava2
 * @param rxLocationManager manager used in the builder. Used for request runtime permissions.
 */
<<<<<<< HEAD
class LocationRequestBuilder internal constructor(rxLocationManager: RxLocationManager) : BaseLocationRequestBuilder<Single<Location>, Maybe<Location>, Observable<Location>, MaybeTransformer<Location, Location>, LocationRequestBuilder>(rxLocationManager) {
=======
class LocationRequestBuilder(rxLocationManager: RxLocationManager
) : BaseLocationRequestBuilder<Single<Location>, Maybe<Location>, SingleTransformer<Location, Location>, MaybeTransformer<Location, Location>, LocationRequestBuilder>(rxLocationManager) {
    /**
     * Use this constructor if you do not need request runtime permissions
     */
>>>>>>> 0e3ee4f3
    constructor(context: Context) : this(RxLocationManager(context))

    private var resultObservable = Observable.empty<Location>()

    override fun baseAddRequestLocation(provider: String,
                                        timeOut: LocationTime?,
                                        transformers: Array<out SingleTransformer<Location, Location>>): LocationRequestBuilder =
            rxLocationManager.requestLocation(provider, timeOut, *transformers)
                    .toMaybe()
                    .toObservable()
                    .onErrorResumeNext(Function {
                        when (it) {
                            is TimeoutException,
                            is ProviderDisabledException,
                            is IgnorableException -> Observable.empty<Location>()
                            else -> Observable.error<Location>(it)
                        }
                    })
                    .let {
                        resultObservable = resultObservable.concatWith(it)
                        this
                    }

    override fun baseAddLastLocation(provider: String,
                                     howOldCanBe: LocationTime?,
                                     transformers: Array<out MaybeTransformer<Location, Location>>): LocationRequestBuilder =
            rxLocationManager.getLastLocation(provider, howOldCanBe, *transformers)
                    .toObservable()
                    .onErrorResumeNext(Function {
                        when (it) {
                            is ElderLocationException,
                            is IgnorableException -> Observable.empty<Location>()
                            else -> Observable.error<Location>(it)
                        }
                    })
                    .let {
                        resultObservable = resultObservable.concatWith(it)
                        this
                    }

    /**
     * Construct final observable.
     *
     * @return It will emit [defaultLocation] if it not null and final observable is empty.
     */
    override fun create(): Maybe<Location> =
            resultObservable.firstElement()
                    .compose { if (defaultLocation != null) it.defaultIfEmpty(defaultLocation) else it }
}
<|MERGE_RESOLUTION|>--- conflicted
+++ resolved
@@ -14,11 +14,7 @@
  * Implementation of [BaseRxLocationManager] based on RxJava2
  */
 class RxLocationManager internal constructor(context: Context,
-<<<<<<< HEAD
-                                             private val scheduler: Scheduler) : BaseRxLocationManager<Single<Location>, Maybe<Location>, Observable<Location>>(context) {
-=======
                                              private val scheduler: Scheduler) : BaseRxLocationManager<Single<Location>, Maybe<Location>, SingleTransformer<Location, Location>, MaybeTransformer<Location, Location>>(context) {
->>>>>>> 0e3ee4f3
     constructor(context: Context) : this(context, AndroidSchedulers.mainThread())
 
     private val permissionSubject by lazy { PublishSubject.create<Pair<Array<out String>, IntArray>>() }
@@ -84,7 +80,9 @@
         permissionSubject.onNext(Pair(permissions, grantResults))
     }
 
-<<<<<<< HEAD
+    internal fun subscribeToPermissionUpdate(onUpdate: (Pair<Array<out String>, IntArray>) -> Unit)
+            = permissionSubject.subscribe(onUpdate, {}, {})
+
     override fun baseRequestLocationUpdates(provider: String, minTime: Long, minDistance: Float): Observable<Location> {
         Observable.create(ObservableOnSubscribe<Location> {
             val locationListener = object : LocationListener {
@@ -106,10 +104,6 @@
         })
         TODO("not implemented") //To change body of created functions use File | Settings | File Templates.
     }
-=======
-    internal fun subscribeToPermissionUpdate(onUpdate: (Pair<Array<out String>, IntArray>) -> Unit)
-            = permissionSubject.subscribe(onUpdate, {}, {})
->>>>>>> 0e3ee4f3
 
     private fun applySchedulers(s: Single<Location>) = s.subscribeOn(scheduler)
 
@@ -120,15 +114,11 @@
  * Implementation of [BaseLocationRequestBuilder] based on rxJava2
  * @param rxLocationManager manager used in the builder. Used for request runtime permissions.
  */
-<<<<<<< HEAD
-class LocationRequestBuilder internal constructor(rxLocationManager: RxLocationManager) : BaseLocationRequestBuilder<Single<Location>, Maybe<Location>, Observable<Location>, MaybeTransformer<Location, Location>, LocationRequestBuilder>(rxLocationManager) {
-=======
 class LocationRequestBuilder(rxLocationManager: RxLocationManager
 ) : BaseLocationRequestBuilder<Single<Location>, Maybe<Location>, SingleTransformer<Location, Location>, MaybeTransformer<Location, Location>, LocationRequestBuilder>(rxLocationManager) {
     /**
      * Use this constructor if you do not need request runtime permissions
      */
->>>>>>> 0e3ee4f3
     constructor(context: Context) : this(RxLocationManager(context))
 
     private var resultObservable = Observable.empty<Location>()
