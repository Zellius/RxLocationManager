package ru.solodovnikov.rxlocationmanager

import android.content.Context
import android.location.Location
import android.location.LocationListener
import android.location.LocationManager
import android.os.Bundle
import rx.Emitter
import rx.Observable
import rx.Scheduler
import rx.Single
import rx.android.schedulers.AndroidSchedulers
import rx.functions.Action1
import rx.subjects.PublishSubject
import java.util.concurrent.TimeoutException

/**
 * Implementation of [BaseRxLocationManager] based on RxJava1
 */
class RxLocationManager internal constructor(context: Context,
<<<<<<< HEAD
                                             private val scheduler: Scheduler) : BaseRxLocationManager<Single<Location>, Single<Location>, Observable<Location>>(context) {
=======
                                             private val scheduler: Scheduler
) : BaseRxLocationManager<Single<Location>,
        Single<Location>,
        Single.Transformer<Location, Location>,
        Single.Transformer<Location, Location>>(context) {

>>>>>>> 0e3ee4f3
    constructor(context: Context) : this(context, AndroidSchedulers.mainThread())

    private val permissionSubject by lazy { PublishSubject.create<Pair<Array<out String>, IntArray>>() }

    /**
     * @return Result [Single] will emit null if there is no location by this [provider].
     * Or it will be emit [ElderLocationException] if [howOldCanBe] not null and location is too old.
     */
    override fun baseGetLastLocation(provider: String,
                                     howOldCanBe: LocationTime?,
                                     transformers: Array<out Single.Transformer<Location, Location>>): Single<Location> =
            Single.fromCallable { locationManager.getLastKnownLocation(provider) }
                    .compose {
                        if (howOldCanBe != null) {
                            it.doOnSuccess {
                                if (it != null && !it.isNotOld(howOldCanBe)) {
                                    throw ElderLocationException(it)
                                }
                            }
                        } else {
                            it
                        }
                    }.let { transformers.fold(it, { acc, transformer -> acc.compose(transformer) }) ?: it }
                    .compose { applySchedulers(it) }

    /**
     * @return Result [Single] can throw [ProviderDisabledException] or [TimeoutException] if [timeOut] not null
     */
    override fun baseRequestLocation(provider: String,
                                     timeOut: LocationTime?,
                                     transformers: Array<out Single.Transformer<Location, Location>>): Single<Location> =
            Observable.create(RxLocationListener(locationManager, provider), Emitter.BackpressureMode.NONE)
                    .toSingle()
                    .compose { if (timeOut != null) it.timeout(timeOut.time, timeOut.timeUnit) else it }
                    .let { transformers.fold(it, { acc, transformer -> acc.compose(transformer) }) ?: it }
                    .compose { applySchedulers(it) }

<<<<<<< HEAD
    override fun baseRequestLocationUpdates(provider: String, minTime: Long, minDistance: Float): Observable<Location> {
        TODO("not implemented") //To change body of created functions use File | Settings | File Templates.
    }

=======
    override fun onRequestPermissionsResult(permissions: Array<out String>, grantResults: IntArray) {
        permissionSubject.onNext(Pair(permissions, grantResults))
    }

    internal fun subscribeToPermissionUpdate(onUpdate: (Pair<Array<out String>, IntArray>) -> Unit)
            = permissionSubject.subscribe(onUpdate, {}, {})

>>>>>>> 0e3ee4f3
    private fun applySchedulers(s: Single<Location>) = s.subscribeOn(scheduler)

    private class RxLocationListener(val locationManager: LocationManager, val provider: String) : Action1<Emitter<Location>> {

        override fun call(emitter: Emitter<Location>) {
            if (locationManager.isProviderEnabled(provider)) {
                val locationListener = object : LocationListener {
                    override fun onLocationChanged(location: Location?) {
                        with(emitter) {
                            onNext(location)
                            onCompleted()
                        }
                    }

                    override fun onProviderDisabled(p: String?) {
                        if (provider == p) {
                            emitter.onError(ProviderDisabledException(provider))
                        }
                    }

                    override fun onStatusChanged(p0: String?, p1: Int, p2: Bundle?) {}

                    override fun onProviderEnabled(p0: String?) {}
                }

                locationManager.requestSingleUpdate(provider, locationListener, null)

                emitter.setCancellation { locationManager.removeUpdates(locationListener) }

            } else {
                emitter.onError(ProviderDisabledException(provider))
            }
        }
    }
}

/**
 * Implementation of [BaseLocationRequestBuilder] based on rxJava1
 * @param rxLocationManager manager used in the builder. Used for request runtime permissions.
 */
<<<<<<< HEAD
class LocationRequestBuilder internal constructor(rxLocationManager: RxLocationManager) : BaseLocationRequestBuilder<Single<Location>, Single<Location>, Observable<Location>, Single.Transformer<Location, Location>, LocationRequestBuilder>(rxLocationManager) {
=======
class LocationRequestBuilder(rxLocationManager: RxLocationManager
) : BaseLocationRequestBuilder<Single<Location>,
        Single<Location>,
        Single.Transformer<Location, Location>,
        Single.Transformer<Location, Location>,
        LocationRequestBuilder>(rxLocationManager) {
    /**
     * Use this constructor if you do not need request runtime permissions
     */
>>>>>>> 0e3ee4f3
    constructor(context: Context) : this(RxLocationManager(context))

    private var resultObservable = Observable.empty<Location>()

    override fun baseAddRequestLocation(provider: String,
                                        timeOut: LocationTime?,
                                        transformers: Array<out Single.Transformer<Location, Location>>): LocationRequestBuilder =
            addRequestLocation(provider, timeOut, false, transformers)

    override fun baseAddLastLocation(provider: String,
                                     howOldCanBe: LocationTime?,
                                     transformers: Array<out Single.Transformer<Location, Location>>): LocationRequestBuilder =
            addLastLocation(provider, howOldCanBe, false, transformers)

    /**
     * Construct final observable.
     *
     * @return It will emit [defaultLocation] if final observable is empty.
     */
    override fun create(): Single<Location> =
            resultObservable.firstOrDefault(defaultLocation)
                    .toSingle()

    /**
     * Try to get current location by specific [provider].
     * It will ignore any library exceptions (e.g [ProviderDisabledException]).
     * But will fall if any other exception will occur. This can be changed via [transformer].
     *
     * @param provider    provider name
     * @param timeOut     request timeout
     * @param isNullValid if true, then this request can emit null value
     * @param transformers extra transformer
     *
     * @return same builder
     * @see baseAddRequestLocation
     */
    @JvmOverloads
    fun addRequestLocation(provider: String,
                           timeOut: LocationTime? = null,
                           isNullValid: Boolean = false,
                           transformers: Array<out Single.Transformer<Location, Location>> = emptyArray()): LocationRequestBuilder =
            rxLocationManager.requestLocation(provider, timeOut, *transformers)
                    .toObservable()
                    .onErrorResumeNext {
                        when (it) {
                            is TimeoutException, is ProviderDisabledException, is IgnorableException -> Observable.empty<Location>()
                            else -> Observable.error<Location>(it)
                        }
                    }
                    .flatMap { if (it == null && !isNullValid) Observable.empty() else Observable.just(it) }
                    .let {
                        resultObservable = resultObservable.concatWith(it)
                        this
                    }

    /**
     * Get last location from specific [provider].
     * It will ignore any library exceptions (e.g [ElderLocationException]).
     * But will fall if any other exception will occur. This can be changed via [transformer].
     *
     * @param provider    provider name
     * @param howOldCanBe optional. How old a location can be
     * @param isNullValid if true, then this request can emit null value
     * @param transformers optional extra transformer
     *
     * @return same builder
     * @see baseAddLastLocation
     */
    @JvmOverloads
    fun addLastLocation(provider: String,
                        howOldCanBe: LocationTime? = null,
                        isNullValid: Boolean = false,
                        transformers: Array<out Single.Transformer<Location, Location>> = emptyArray()): LocationRequestBuilder =
            rxLocationManager.getLastLocation(provider, howOldCanBe, *transformers)
                    .toObservable()
                    .onErrorResumeNext {
                        when (it) {
                            is ElderLocationException, is IgnorableException -> Observable.empty<Location>()
                            else -> Observable.error<Location>(it)
                        }
                    }
                    .flatMap { if (it == null && !isNullValid) Observable.empty() else Observable.just(it) }
                    .let {
                        resultObservable = resultObservable.concatWith(it)
                        this
                    }
}<|MERGE_RESOLUTION|>--- conflicted
+++ resolved
@@ -18,16 +18,12 @@
  * Implementation of [BaseRxLocationManager] based on RxJava1
  */
 class RxLocationManager internal constructor(context: Context,
-<<<<<<< HEAD
-                                             private val scheduler: Scheduler) : BaseRxLocationManager<Single<Location>, Single<Location>, Observable<Location>>(context) {
-=======
                                              private val scheduler: Scheduler
 ) : BaseRxLocationManager<Single<Location>,
         Single<Location>,
         Single.Transformer<Location, Location>,
         Single.Transformer<Location, Location>>(context) {
 
->>>>>>> 0e3ee4f3
     constructor(context: Context) : this(context, AndroidSchedulers.mainThread())
 
     private val permissionSubject by lazy { PublishSubject.create<Pair<Array<out String>, IntArray>>() }
@@ -65,12 +61,10 @@
                     .let { transformers.fold(it, { acc, transformer -> acc.compose(transformer) }) ?: it }
                     .compose { applySchedulers(it) }
 
-<<<<<<< HEAD
     override fun baseRequestLocationUpdates(provider: String, minTime: Long, minDistance: Float): Observable<Location> {
         TODO("not implemented") //To change body of created functions use File | Settings | File Templates.
     }
 
-=======
     override fun onRequestPermissionsResult(permissions: Array<out String>, grantResults: IntArray) {
         permissionSubject.onNext(Pair(permissions, grantResults))
     }
@@ -78,7 +72,6 @@
     internal fun subscribeToPermissionUpdate(onUpdate: (Pair<Array<out String>, IntArray>) -> Unit)
             = permissionSubject.subscribe(onUpdate, {}, {})
 
->>>>>>> 0e3ee4f3
     private fun applySchedulers(s: Single<Location>) = s.subscribeOn(scheduler)
 
     private class RxLocationListener(val locationManager: LocationManager, val provider: String) : Action1<Emitter<Location>> {
@@ -119,9 +112,6 @@
  * Implementation of [BaseLocationRequestBuilder] based on rxJava1
  * @param rxLocationManager manager used in the builder. Used for request runtime permissions.
  */
-<<<<<<< HEAD
-class LocationRequestBuilder internal constructor(rxLocationManager: RxLocationManager) : BaseLocationRequestBuilder<Single<Location>, Single<Location>, Observable<Location>, Single.Transformer<Location, Location>, LocationRequestBuilder>(rxLocationManager) {
-=======
 class LocationRequestBuilder(rxLocationManager: RxLocationManager
 ) : BaseLocationRequestBuilder<Single<Location>,
         Single<Location>,
@@ -131,7 +121,6 @@
     /**
      * Use this constructor if you do not need request runtime permissions
      */
->>>>>>> 0e3ee4f3
     constructor(context: Context) : this(RxLocationManager(context))
 
     private var resultObservable = Observable.empty<Location>()
